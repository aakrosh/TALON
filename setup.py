--- conflicted
+++ resolved
@@ -49,14 +49,10 @@
     python_requires=">=3.6",
     install_requires=[
         "pandas",
-<<<<<<< HEAD
-        "pysam==0.15.4",
         "pyranges",
         "bamread>=0.0.11",
-=======
         "pysam>=0.15.4",
         "pybedtools",
->>>>>>> 58d4c0e2
         "pyfaidx"
     ],
     entry_points={
