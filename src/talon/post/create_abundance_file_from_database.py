--- conflicted
+++ resolved
@@ -433,14 +433,7 @@
     outfile = create_outname(options)
 
     check_annot_validity(annot, database)
-<<<<<<< HEAD
-
-    if annot == None:
-        raise ValueError("Please provide a valid annotation name")
-    check_annot_validity(annot, database)
-=======
     check_build_validity(build, database)
->>>>>>> a97f0423
 
     # Make sure that the input database exists!
     if not Path(database).exists():
